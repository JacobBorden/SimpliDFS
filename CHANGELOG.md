--- conflicted
+++ resolved
@@ -1,10 +1,10 @@
 # Changelog
-<<<<<<< HEAD
-## [0.2.10] - 2025-06-11
+
+## [0.3.9] - 2025-06-11
 
 ### Added
 - IPFS gateway with JWT-protected block retrieval.
-=======
+
 
 ## [0.3.8] - 2025-06-11
 
@@ -72,7 +72,7 @@
 
 
 
->>>>>>> a9bfa456
+
 
 ## [0.2.9] - 2025-06-10
 
