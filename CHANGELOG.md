--- conflicted
+++ resolved
@@ -1,10 +1,9 @@
 # Changelog
-<<<<<<< HEAD
-## [0.2.10] - 2025-06-11
+
+## [0.3.1] - 2025-06-11
 
 ### Added
 - FIPS self test at startup.
-=======
 
 ## [0.3.0] - 2025-06-11
 
@@ -18,7 +17,7 @@
 ### Added
 - Tiered storage deployment playbook with monitoring steps.
 
->>>>>>> 320eb18d
+
 
 ## [0.2.9] - 2025-06-10
 
