--- conflicted
+++ resolved
@@ -1,11 +1,11 @@
 # Changelog
-<<<<<<< HEAD
-## [0.2.10] - 2025-06-11
+
+## [0.3.4] - 2025-06-11
 
 ### Added
 - Metaserver and node load TLS certificates via command-line flags and enable TLS.
 - README examples show TLS-enabled startup commands.
-=======
+
 
 ## [0.3.3] - 2025-06-11
 
@@ -39,7 +39,7 @@
 - Tiered storage deployment playbook with monitoring steps.
 
 
->>>>>>> cbc8645a
+
 
 ## [0.2.9] - 2025-06-10
 
