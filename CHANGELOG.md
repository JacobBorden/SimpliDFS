# Changelog
<<<<<<< HEAD
## [0.2.10] - 2025-06-11

### Added
- Configurable compression level and cipher algorithm loaded at runtime.
=======

## [0.3.5] - 2025-06-10

### Added
- POSIX compliance tests runnable via `-DBUILD_POSIX_TEST_SUITE=ON`.

## [0.3.4] - 2025-06-11

### Added
- Metaserver and node load TLS certificates via command-line flags and enable TLS.
- README examples show TLS-enabled startup commands.


## [0.3.3] - 2025-06-11

### Added
- Lightweight REST server with JWT authentication in `src/rest_server.cpp`.
- Documentation for the HTTP API in `docs/rest_api.md`.


## [0.3.2] - 2025-06-11

### Added
- Chaos test now provisions an edge node with Ansible, repeatedly kills it,
  runs latency benchmarks and prints availability metrics.


## [0.3.1] - 2025-06-11

### Added
- FIPS self test at startup.

## [0.3.0] - 2025-06-11

### Added
- Cluster key rotation APIs with configurable window.
- `scripts/rotate_key.sh` helper for rotating keys.
- Documentation in `docs/key_rotation.md`.

## [0.2.10] - 2025-06-11

### Added
- Tiered storage deployment playbook with monitoring steps.



>>>>>>> a9f29af6

## [0.2.9] - 2025-06-10

### Added
- Dependency installation script now installs `libyaml-cpp-dev`.

## [0.2.8] - 2025-06-09

### Added
- Initial FedRAMP RMF control mapping in `docs/fedramp_mapping.md`.

## [0.2.7] - 2025-06-08

### Added
- YAML-defined RBAC policy with middleware checks for node operations.

## [0.2.6] - 2025-06-07

### Added
- SHA-linked audit log for create, write and delete operations.
- AuditVerifier background job to validate the log chain daily.

## [0.2.5] - 2025-06-07

### Added
- Prometheus metrics for cluster state, replica health and FUSE latency.
- Default Grafana dashboard in `monitoring/grafana`.


## [0.2.4] - 2025-06-07

### Added
- TLS support for `Networking::Client` and `Networking::Server`.
- Script `scripts/generate_node_cert.sh` for generating test certificates.

### Changed
- CMake build links against OpenSSL.

### Fixed
- N/A

## [0.2.3] - 2025-06-07

### Added
- Delta-only synchronization for nodes transitioning from offline to online.

### Changed
- N/A

### Fixed
- N/A

## [0.2.2] - 2025-06-07

### Added
- RepairWorker now enforces a replication factor of three and heals missing replicas.
- ReplicaVerifier checks hashes across nodes to detect inconsistent replicas.

### Changed
- N/A

### Fixed
- N/A

## [0.2.1] - 2025-06-07

### Added
- Metadata operations now append commands to the Raft log for replication.

### Changed
- The metaserver injects its RaftNode instance into `MetadataManager` at startup.

### Fixed
- N/A

## [0.2.0] - 2025-06-06

### Added
- Unit tests for the core networking library functionalities (`Networking::Client`, `Networking::Server`).
- Fuzz testing suite integrated with libFuzzer (build with `-DBUILD_FUZZING=ON`).
- Chaos test validating leader death recovery in the Raft implementation.

### Changed
- Integrated an internal networking library (providing `Networking::Client` and `Networking::Server` classes) directly into the project source (`src/client.cpp`, `src/client.h`, `src/server.cpp`, `src/server.h`).
- Removed the old `networking_stubs.h` and updated `metaserver` and `node` components to use the new library.
- Replaced all stubbed network operations with calls to the integrated networking library.

### Fixed
- N/A

### Removed
- `src/networking_stubs.h` and its references.
- Deprecated `FuseConcurrencyTest` in favour of fuzz testing.

All notable changes to this project will be documented in this file.

The format is based on [Keep a Changelog](https://keepachangelog.com/en/1.0.0/),
and this project adheres to [Semantic Versioning](https://semver.org/spec/v2.0.0.html).

## [0.1.0] - 2024-08-04

### Added
- Node registration with the MetadataManager.
- Heartbeat mechanism for nodes to report liveness.
- Metadata persistence to disk for `fileMetadata` and `registeredNodes`.
- File deletion support in `FileSystem`, `MetadataManager`, and propagated to nodes (stubbed network call).
- Replication strategy during file creation in `MetadataManager` to use a default replication factor.
- Logic in `MetadataManager` to detect node failures and identify files needing re-replication.
- Doxygen-style documentation for core components (`MetadataManager`, `Node`, `FileSystem`, `Message`).
- Conceptual concurrency test plan (`tests/CONCURRENCY_TEST_IDEAS.md`).
- `ReplicateFileCommand` and `ReceiveFileCommand` message types for future use in data transfer.
- `RegisterNode`, `Heartbeat`, `DeleteFile` message types.

### Changed
- Refactored message serialization/deserialization functions into static methods of the `Message` class.
- Updated `README.MD` and `PROGRESS.MD` to reflect current project status.

### Fixed
- N/A (Initial feature release for these components)

### Removed
- N/A<|MERGE_RESOLUTION|>--- conflicted
+++ resolved
@@ -1,10 +1,10 @@
 # Changelog
-<<<<<<< HEAD
-## [0.2.10] - 2025-06-11
+
+## [0.3.6] - 2025-06-11
 
 ### Added
 - Configurable compression level and cipher algorithm loaded at runtime.
-=======
+
 
 ## [0.3.5] - 2025-06-10
 
@@ -51,7 +51,6 @@
 
 
 
->>>>>>> a9f29af6
 
 ## [0.2.9] - 2025-06-10
 
