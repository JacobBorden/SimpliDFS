--- conflicted
+++ resolved
@@ -1,11 +1,11 @@
 # Changelog
-<<<<<<< HEAD
-## [0.2.10] - 2025-06-11
+
+## [0.3.3] - 2025-06-11
 
 ### Added
 - Lightweight REST server with JWT authentication in `src/rest_server.cpp`.
 - Documentation for the HTTP API in `docs/rest_api.md`.
-=======
+
 
 ## [0.3.2] - 2025-06-11
 
@@ -32,7 +32,6 @@
 - Tiered storage deployment playbook with monitoring steps.
 
 
->>>>>>> 053ad083
 
 ## [0.2.9] - 2025-06-10
 
