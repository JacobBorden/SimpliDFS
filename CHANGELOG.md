# Changelog
<<<<<<< HEAD
## [0.2.10] - 2025-06-11
### Added
- Re-replication now performs actual data transfer when nodes fail.
- RepairWorker triggers replication callbacks for partial files.
=======

## [0.3.6] - 2025-06-11

### Added
- Configurable compression level and cipher algorithm loaded at runtime.


## [0.3.5] - 2025-06-10

### Added
- POSIX compliance tests runnable via `-DBUILD_POSIX_TEST_SUITE=ON`.

## [0.3.4] - 2025-06-11

### Added
- Metaserver and node load TLS certificates via command-line flags and enable TLS.
- README examples show TLS-enabled startup commands.


## [0.3.3] - 2025-06-11

### Added
- Lightweight REST server with JWT authentication in `src/rest_server.cpp`.
- Documentation for the HTTP API in `docs/rest_api.md`.


## [0.3.2] - 2025-06-11

### Added
- Chaos test now provisions an edge node with Ansible, repeatedly kills it,
  runs latency benchmarks and prints availability metrics.


## [0.3.1] - 2025-06-11

### Added
- FIPS self test at startup.

## [0.3.0] - 2025-06-11

### Added
- Cluster key rotation APIs with configurable window.
- `scripts/rotate_key.sh` helper for rotating keys.
- Documentation in `docs/key_rotation.md`.

## [0.2.10] - 2025-06-11

### Added
- Tiered storage deployment playbook with monitoring steps.



>>>>>>> f224eb99

## [0.2.9] - 2025-06-10

### Added
- Dependency installation script now installs `libyaml-cpp-dev`.

## [0.2.8] - 2025-06-09

### Added
- Initial FedRAMP RMF control mapping in `docs/fedramp_mapping.md`.

## [0.2.7] - 2025-06-08

### Added
- YAML-defined RBAC policy with middleware checks for node operations.

## [0.2.6] - 2025-06-07

### Added
- SHA-linked audit log for create, write and delete operations.
- AuditVerifier background job to validate the log chain daily.

## [0.2.5] - 2025-06-07

### Added
- Prometheus metrics for cluster state, replica health and FUSE latency.
- Default Grafana dashboard in `monitoring/grafana`.


## [0.2.4] - 2025-06-07

### Added
- TLS support for `Networking::Client` and `Networking::Server`.
- Script `scripts/generate_node_cert.sh` for generating test certificates.

### Changed
- CMake build links against OpenSSL.

### Fixed
- N/A

## [0.2.3] - 2025-06-07

### Added
- Delta-only synchronization for nodes transitioning from offline to online.

### Changed
- N/A

### Fixed
- N/A

## [0.2.2] - 2025-06-07

### Added
- RepairWorker now enforces a replication factor of three and heals missing replicas.
- ReplicaVerifier checks hashes across nodes to detect inconsistent replicas.

### Changed
- N/A

### Fixed
- N/A

## [0.2.1] - 2025-06-07

### Added
- Metadata operations now append commands to the Raft log for replication.

### Changed
- The metaserver injects its RaftNode instance into `MetadataManager` at startup.

### Fixed
- N/A

## [0.2.0] - 2025-06-06

### Added
- Unit tests for the core networking library functionalities (`Networking::Client`, `Networking::Server`).
- Fuzz testing suite integrated with libFuzzer (build with `-DBUILD_FUZZING=ON`).
- Chaos test validating leader death recovery in the Raft implementation.

### Changed
- Integrated an internal networking library (providing `Networking::Client` and `Networking::Server` classes) directly into the project source (`src/client.cpp`, `src/client.h`, `src/server.cpp`, `src/server.h`).
- Removed the old `networking_stubs.h` and updated `metaserver` and `node` components to use the new library.
- Replaced all stubbed network operations with calls to the integrated networking library.

### Fixed
- N/A

### Removed
- `src/networking_stubs.h` and its references.
- Deprecated `FuseConcurrencyTest` in favour of fuzz testing.

All notable changes to this project will be documented in this file.

The format is based on [Keep a Changelog](https://keepachangelog.com/en/1.0.0/),
and this project adheres to [Semantic Versioning](https://semver.org/spec/v2.0.0.html).

## [0.1.0] - 2024-08-04

### Added
- Node registration with the MetadataManager.
- Heartbeat mechanism for nodes to report liveness.
- Metadata persistence to disk for `fileMetadata` and `registeredNodes`.
- File deletion support in `FileSystem`, `MetadataManager`, and propagated to nodes (stubbed network call).
- Replication strategy during file creation in `MetadataManager` to use a default replication factor.
- Logic in `MetadataManager` to detect node failures and identify files needing re-replication.
- Doxygen-style documentation for core components (`MetadataManager`, `Node`, `FileSystem`, `Message`).
- Conceptual concurrency test plan (`tests/CONCURRENCY_TEST_IDEAS.md`).
- `ReplicateFileCommand` and `ReceiveFileCommand` message types for future use in data transfer.
- `RegisterNode`, `Heartbeat`, `DeleteFile` message types.

### Changed
- Refactored message serialization/deserialization functions into static methods of the `Message` class.
- Updated `README.MD` and `PROGRESS.MD` to reflect current project status.

### Fixed
- N/A (Initial feature release for these components)

### Removed
- N/A<|MERGE_RESOLUTION|>--- conflicted
+++ resolved
@@ -1,10 +1,10 @@
 # Changelog
-<<<<<<< HEAD
-## [0.2.10] - 2025-06-11
+
+## [0.3.7] - 2025-06-11
 ### Added
 - Re-replication now performs actual data transfer when nodes fail.
 - RepairWorker triggers replication callbacks for partial files.
-=======
+
 
 ## [0.3.6] - 2025-06-11
 
@@ -57,7 +57,7 @@
 
 
 
->>>>>>> f224eb99
+
 
 ## [0.2.9] - 2025-06-10
 
