--- conflicted
+++ resolved
@@ -202,7 +202,7 @@
     VERBATIM
 )
 
-<<<<<<< HEAD
+
 # Expose a custom target so protobuf generation can be explicitly run and so
 # downstream targets may depend on it. CMake will only rerun protoc when the
 # .proto file changes, keeping rebuilds fast.
@@ -214,8 +214,7 @@
         "${GENERATED_PROTO_DIR}/proto/filesystem.grpc.pb.h"
 )
 
-=======
->>>>>>> 483ccad0
+
 # Group generated files for IDE convenience.
 set(GENERATED_PROTO_SRCS
     "${GENERATED_PROTO_DIR}/proto/filesystem.pb.cc"
@@ -231,22 +230,16 @@
     ${GENERATED_PROTO_SRCS}
     src/grpc_server.cpp
 )
-<<<<<<< HEAD
+
 add_dependencies(simplidfs_grpc generate_protos)
-=======
->>>>>>> 483ccad0
+
 
 
 # Include directories for generated headers and public API headers.
 target_include_directories(simplidfs_grpc PUBLIC
     "${GENERATED_PROTO_DIR}"
     ${CMAKE_CURRENT_SOURCE_DIR}/include
-<<<<<<< HEAD
-=======
-
-    ${CMAKE_CURRENT_SOURCE_DIR}/include/grpc
-
->>>>>>> 483ccad0
+
 )
 
 target_link_libraries(simplidfs_grpc
