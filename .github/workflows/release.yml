name: Build Release

on:
  release:
    types: [created]

permissions:
  contents: write

jobs:
  build:
    runs-on: ubuntu-24.04
    steps:
    - uses: actions/checkout@v4

    - name: Install dependencies
      run: |
        sudo apt-get update -y
        sudo apt-get install -y libsodium-dev pkg-config build-essential meson ninja-build \
                                 libudev-dev libboost-all-dev curl \
                                 libprotobuf-dev protobuf-compiler \
                                 libgrpc-dev protobuf-compiler-grpc \
                                 libgrpc++-dev libyaml-cpp-dev \
                                 libfuse3-dev
    - name: Init submodules
      run: git submodule update --init --recursive
    - name: Configure
      run: cmake -B build -DCMAKE_BUILD_TYPE=Release
    - name: Build
      run: cmake --build build --config Release
    - name: Upload binaries
      uses: softprops/action-gh-release@v1
      with:
        files: |
          build/metaserver
          build/node
      env:
        GITHUB_TOKEN: ${{ secrets.GITHUB_TOKEN }}

  deploy:
    needs: build
    runs-on: ubuntu-latest
    env:
      GIT_SHA: ${{ github.sha }}
      IMAGE: us-docker.pkg.dev/${{ secrets.GCP_PROJECT }}/simplidfs/simplidfs-metaserver:${{ github.sha }}
    steps:
    - uses: actions/checkout@v4

    - id: auth
      uses: google-github-actions/auth@v2
      with:
        credentials_json: ${{ secrets.GCP_SA_KEY }}

    - uses: google-github-actions/setup-gcloud@v2
      with:
        project_id: ${{ secrets.GCP_PROJECT }}

    - name: Configure Docker
      run: gcloud auth configure-docker us-docker.pkg.dev --quiet


    - name: Read version
      id: version
      run: echo "tag=v$(cat VERSION)" >> "$GITHUB_OUTPUT"

    - name: Build image
      run: docker build --build-arg VERSION=${{ steps.version.outputs.tag }} -f deploy/metaserver.Dockerfile -t $IMAGE .

    - name: Push image
      run: docker push $IMAGE

    - name: Get image digest
      id: digest
      run: |
        DIGEST=$(gcloud artifacts docker images describe $IMAGE --format='value(image_summary.digest)')
        echo "digest=us-docker.pkg.dev/${{ secrets.GCP_PROJECT }}/simplidfs/simplidfs-metaserver@${DIGEST}" >> "$GITHUB_OUTPUT"


    - name: Restart Metaserver service
      run: |
        TOKEN=$(gcloud auth print-access-token)
        gcloud compute ssh ${{ secrets.GCE_INSTANCE }} \
          --zone ${{ secrets.GCE_ZONE }} \
          --project ${{ secrets.GCP_PROJECT }} \
<<<<<<< HEAD
          --command="echo $TOKEN | sudo docker login -u oauth2accesstoken --password-stdin https://us-docker.pkg.dev && sudo docker pull '${{ steps.digest.outputs.digest }}' && sudo systemctl restart simplidfs-metaserver"
=======
          --command='gcloud auth configure-docker us-docker.pkg.dev --quiet && sudo docker pull '${{ steps.digest.outputs.digest }}' && sudo systemctl restart simplidfs-metaserver'
>>>>>>> 22b1fc9d
<|MERGE_RESOLUTION|>--- conflicted
+++ resolved
@@ -82,8 +82,5 @@
         gcloud compute ssh ${{ secrets.GCE_INSTANCE }} \
           --zone ${{ secrets.GCE_ZONE }} \
           --project ${{ secrets.GCP_PROJECT }} \
-<<<<<<< HEAD
           --command="echo $TOKEN | sudo docker login -u oauth2accesstoken --password-stdin https://us-docker.pkg.dev && sudo docker pull '${{ steps.digest.outputs.digest }}' && sudo systemctl restart simplidfs-metaserver"
-=======
-          --command='gcloud auth configure-docker us-docker.pkg.dev --quiet && sudo docker pull '${{ steps.digest.outputs.digest }}' && sudo systemctl restart simplidfs-metaserver'
->>>>>>> 22b1fc9d
+
